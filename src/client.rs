--- conflicted
+++ resolved
@@ -91,11 +91,7 @@
         runtime: impl SpawnHandle<()>,
     ) -> Result<AsyncWebsocketClient<GraphqlClient, WsMessage>, Error> {
         websocket_sink
-<<<<<<< HEAD
             .send(json_message(ConnectionInit::new(connection_init_payload))?)
-=======
-            .send(json_message(ConnectionInit::new(self.payload)).unwrap())
->>>>>>> 2bcae653
             .await
             .map_err(|err| Error::Unknown(err.to_string()))?;
 
