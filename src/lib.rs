//! # graphql-ws-client
//!
//! graphql-ws-client implements asynchronous GraphQL over websockets using the
//! [graphql-transport-ws protocol][protocol].  It tries to be websocket client,
//! graphql client _and_ async executor and provides built in support for:
//!
//! - [Cynic][cynic] as a GraphQL client.
//! - [async-tungstenite][async-tungstenite] as a Websocket Client.
//! - The [async-std][async-std] & [tokio][tokio] async runtimes.
//!
//! If you'd like to use another client or runtime adding support should
//! hopefully be trivial.
//!
//! [protocol]: https://github.com/enisdenjo/graphql-ws/blob/HEAD/PROTOCOL.md
//! [cynic]: https://cynic-rs.dev
//! [async-tungstenite]: https://github.com/sdroege/async-tungstenite
//! [async-std]: https://async.rs/
//! [tokio]: https://tokio.rs/

#![warn(missing_docs)]

mod client;
mod protocol;

pub mod graphql;
pub mod websockets;

<<<<<<< HEAD
pub use client::{AsyncWebsocketClient, AsyncWebsocketClientBuilder};
=======
pub use client::{AsyncWebsocketClient, AsyncWebsocketClientBuilder, Error};
>>>>>>> 45956cb8

/// A websocket client for the cynic graphql crate
#[cfg(feature = "cynic")]
pub type CynicClient<WsMessage> = AsyncWebsocketClient<graphql::Cynic, WsMessage>;
/// A websocket client builder for the cynic graphql crate
#[cfg(feature = "cynic")]
pub type CynicClientBuilder<Payload, WsMessage> =
    AsyncWebsocketClientBuilder<Payload, graphql::Cynic, WsMessage>;<|MERGE_RESOLUTION|>--- conflicted
+++ resolved
@@ -25,11 +25,7 @@
 pub mod graphql;
 pub mod websockets;
 
-<<<<<<< HEAD
-pub use client::{AsyncWebsocketClient, AsyncWebsocketClientBuilder};
-=======
 pub use client::{AsyncWebsocketClient, AsyncWebsocketClientBuilder, Error};
->>>>>>> 45956cb8
 
 /// A websocket client for the cynic graphql crate
 #[cfg(feature = "cynic")]
